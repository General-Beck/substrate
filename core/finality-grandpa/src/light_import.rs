--- conflicted
+++ resolved
@@ -237,14 +237,9 @@
 }
 
 /// Try to import new block.
-<<<<<<< HEAD
 fn do_import_block<B, E, Block: BlockT<Hash=H256>, RA, SC, J>(
-	client: &Client<B, E, Block, RA>,
+	mut client: &Client<B, E, Block, RA>,
 	select_chain: &SC,
-=======
-fn do_import_block<B, E, Block: BlockT<Hash=H256>, RA, J>(
-	mut client: &Client<B, E, Block, RA>,
->>>>>>> 180e30ea
 	data: &mut LightImportData<Block>,
 	mut block: ImportBlock<Block>,
 	new_cache: HashMap<well_known_cache_keys::Id, Vec<u8>>,
@@ -579,26 +574,22 @@
 		pub GrandpaLightBlockImport<B, E, Block, RA, SC>
 	);
 
-<<<<<<< HEAD
-	impl<B, E, Block: BlockT<Hash=H256>, RA, SC> BlockImport<Block>
+	impl<B, E, Block: BlockT<Hash=H256>, RA, SC> Clone
 		for NoJustificationsImport<B, E, Block, RA, SC> where
-=======
-	impl<B, E, Block: BlockT<Hash=H256>, RA> Clone
-		for NoJustificationsImport<B, E, Block, RA> where
 			NumberFor<Block>: grandpa::BlockNumberOps,
 			B: Backend<Block, Blake2Hasher> + 'static,
 			E: CallExecutor<Block, Blake2Hasher> + 'static + Clone + Send + Sync,
 			DigestFor<Block>: Encode,
 			RA: Send + Sync,
+			SC: SelectChain<Block>,
 	{
 		fn clone(&self) -> Self {
 			NoJustificationsImport(self.0.clone())
 		}
 	}
 
-	impl<B, E, Block: BlockT<Hash=H256>, RA> BlockImport<Block>
-		for NoJustificationsImport<B, E, Block, RA> where
->>>>>>> 180e30ea
+	impl<B, E, Block: BlockT<Hash=H256>, RA, SC> BlockImport<Block>
+		for NoJustificationsImport<B, E, Block, RA, SC> where
 			NumberFor<Block>: grandpa::BlockNumberOps,
 			B: Backend<Block, Blake2Hasher> + 'static,
 			E: CallExecutor<Block, Blake2Hasher> + 'static + Clone + Send + Sync,
