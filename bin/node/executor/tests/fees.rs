--- conflicted
+++ resolved
@@ -134,25 +134,14 @@
 	// (this baed on assigning 0.1 CENT to the cheapest tx with `weight = 100`)
 	let mut t = TestExternalities::<Blake2Hasher>::new_with_code(COMPACT_CODE, Storage {
 		top: map![
-<<<<<<< HEAD
-			<pallet_balances::FreeBalance<Runtime>>::top_trie_key(alice()) => {
-				(100 * DOLLARS).encode()
-			},
-			<pallet_balances::FreeBalance<Runtime>>::top_trie_key(bob()) => {
-				(10 * DOLLARS).encode()
+			<pallet_balances::Account<Runtime>>::top_trie_key(alice()) => {
+				(100 * DOLLARS, 0 * DOLLARS, 0 * DOLLARS, 0 * DOLLARS).encode()
+			},
+			<pallet_balances::Account<Runtime>>::top_trie_key(bob()) => {
+				(10 * DOLLARS, 0 * DOLLARS, 0 * DOLLARS, 0 * DOLLARS).encode()
 			},
 			<pallet_balances::TotalIssuance<Runtime>>::top_trie_key().to_vec() => {
-				(110 * DOLLARS).encode()
-=======
-			<pallet_balances::Account<Runtime>>::hashed_key_for(alice()) => {
-				(100 * DOLLARS, 0 * DOLLARS, 0 * DOLLARS, 0 * DOLLARS).encode()
-			},
-			<pallet_balances::Account<Runtime>>::hashed_key_for(bob()) => {
-				(10 * DOLLARS, 0 * DOLLARS, 0 * DOLLARS, 0 * DOLLARS).encode()
-			},
-			<pallet_balances::TotalIssuance<Runtime>>::hashed_key().to_vec() => {
 				(110 * DOLLARS, 0 * DOLLARS, 0 * DOLLARS, 0 * DOLLARS).encode()
->>>>>>> 3c80891f
 			},
 			<pallet_indices::NextEnumSet<Runtime>>::top_trie_key().to_vec() => vec![0u8; 16],
 			<frame_system::BlockHash<Runtime>>::top_trie_key(0) => vec![0u8; 32]
