--- conflicted
+++ resolved
@@ -445,11 +445,7 @@
 }
 
 /// Use in memory keystore config when it is not required at all.
-<<<<<<< HEAD
-pub fn fill_config_keystore_in_memory<C, G, E>(config: &mut sc_service::Configuration<C, G, E>)
-=======
-fn fill_config_keystore_in_memory<G, E>(config: &mut sc_service::Configuration<G, E>)
->>>>>>> 26e37ff6
+pub fn fill_config_keystore_in_memory<G, E>(config: &mut sc_service::Configuration<G, E>)
 	-> Result<(), String>
 {
 	match &mut config.keystore {
