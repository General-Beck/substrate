--- conflicted
+++ resolved
@@ -186,34 +186,12 @@
 	/// Resubmit some transaction that were validated elsewhere.
 	pub fn resubmit(
 		&self,
-<<<<<<< HEAD
 		revalidated_transactions: HashMap<ExHash<B>, ValidatedTransactionFor<B>>,
-	) {
-		let now = std::time::Instant::now();
-=======
-		at: &BlockId<B::Block>,
-		max: Option<usize>,
 	) -> Result<(), B::Error> {
+
+		let now = Instant::now();
+		self.validated_pool.resubmit(revalidated_transactions);
 		log::debug!(target: "txpool",
-			"Fetching ready transactions (up to: {})",
-			max.map(|x| format!("{}", x)).unwrap_or_else(|| "all".into())
-		);
-		let validated_pool = self.validated_pool.clone();
-		let ready = self.validated_pool.ready()
-			.map(|tx| tx.data.clone())
-			.take(max.unwrap_or_else(usize::max_value));
-
-		let now = Instant::now();
-		let revalidated_transactions = self.verify(at, ready, false).await?;
-		log::debug!(target: "txpool",
-			"Re-verified transactions, took {} ms. Resubmitting.",
-			now.elapsed().as_millis()
-		);
-
-		let now = Instant::now();
->>>>>>> 613a3bc8
-		self.validated_pool.resubmit(revalidated_transactions);
-		log::debug!(target: "txpool", 
 			"Resubmitted. Took {} ms. Status: {:?}",
 			now.elapsed().as_millis(),
 			self.validated_pool.status()
