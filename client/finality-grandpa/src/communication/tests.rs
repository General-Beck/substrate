// Copyright 2019-2020 Parity Technologies (UK) Ltd.
// This file is part of Substrate.

// Substrate is free software: you can redistribute it and/or modify
// it under the terms of the GNU General Public License as published by
// the Free Software Foundation, either version 3 of the License, or
// (at your option) any later version.

// Substrate is distributed in the hope that it will be useful,
// but WITHOUT ANY WARRANTY; without even the implied warranty of
// MERCHANTABILITY or FITNESS FOR A PARTICULAR PURPOSE.  See the
// GNU General Public License for more details.

// You should have received a copy of the GNU General Public License
// along with Substrate.  If not, see <http://www.gnu.org/licenses/>.

//! Tests for the communication portion of the GRANDPA crate.

use futures::channel::mpsc;
use futures::prelude::*;
use sc_network::{Event as NetworkEvent, PeerId, config::Roles};
use sc_network_test::{Block, Hash};
use sc_network_gossip::Validator;
use std::sync::Arc;
use sp_keyring::Ed25519Keyring;
use parity_scale_codec::Encode;
use sp_runtime::{ConsensusEngineId, traits::NumberFor};
use std::{pin::Pin, task::{Context, Poll}};
use crate::environment::SharedVoterSetState;
use sp_finality_grandpa::{AuthorityList, GRANDPA_ENGINE_ID};
use super::gossip::{self, GossipValidator};
use super::{AuthorityId, VoterSet, Round, SetId};

#[derive(Debug)]
pub(crate) enum Event {
	EventStream(mpsc::UnboundedSender<NetworkEvent>),
	WriteNotification(sc_network::PeerId, Vec<u8>),
	Report(sc_network::PeerId, sc_network::ReputationChange),
	Announce(Hash),
}

#[derive(Clone)]
pub(crate) struct TestNetwork {
	sender: mpsc::UnboundedSender<Event>,
}

impl sc_network_gossip::Network<Block> for TestNetwork {
	fn event_stream(&self) -> Pin<Box<dyn Stream<Item = NetworkEvent> + Send>> {
		let (tx, rx) = mpsc::unbounded();
		let _ = self.sender.unbounded_send(Event::EventStream(tx));
		Box::pin(rx)
	}

	fn report_peer(&self, who: sc_network::PeerId, cost_benefit: sc_network::ReputationChange) {
		let _ = self.sender.unbounded_send(Event::Report(who, cost_benefit));
	}

	fn disconnect_peer(&self, _: PeerId) {}

	fn write_notification(&self, who: PeerId, _: ConsensusEngineId, message: Vec<u8>) {
		let _ = self.sender.unbounded_send(Event::WriteNotification(who, message));
	}

	fn register_notifications_protocol(&self, _: ConsensusEngineId) {}

	fn announce(&self, block: Hash, _associated_data: Vec<u8>) {
		let _ = self.sender.unbounded_send(Event::Announce(block));
	}
}

impl super::Network<Block> for TestNetwork {
	fn set_sync_fork_request(
		&self,
		_peers: Vec<sc_network::PeerId>,
		_hash: Hash,
		_number: NumberFor<Block>,
	) {}
}

impl sc_network_gossip::ValidatorContext<Block> for TestNetwork {
	fn broadcast_topic(&mut self, _: Hash, _: bool) { }

	fn broadcast_message(&mut self, _: Hash, _: Vec<u8>, _: bool) {	}

	fn send_message(&mut self, who: &sc_network::PeerId, data: Vec<u8>) {
		<Self as sc_network_gossip::Network<Block>>::write_notification(
			self,
			who.clone(),
			GRANDPA_ENGINE_ID,
			data,
		);
	}

	fn send_topic(&mut self, _: &sc_network::PeerId, _: Hash, _: bool) { }
}

pub(crate) struct Tester {
	pub(crate) net_handle: super::NetworkBridge<Block, TestNetwork>,
	gossip_validator: Arc<GossipValidator<Block>>,
	pub(crate) events: mpsc::UnboundedReceiver<Event>,
}

impl Tester {
	fn filter_network_events<F>(self, mut pred: F) -> impl Future<Output = Self>
		where F: FnMut(Event) -> bool
	{
		let mut s = Some(self);
		futures::future::poll_fn(move |cx| loop {
			match Stream::poll_next(Pin::new(&mut s.as_mut().unwrap().events), cx) {
				Poll::Ready(None) => panic!("concluded early"),
				Poll::Ready(Some(item)) => if pred(item) {
					return Poll::Ready(s.take().unwrap())
				},
				Poll::Pending => return Poll::Pending,
			}
		})
	}

	pub(crate) fn trigger_gossip_validator_reputation_change(&self, p: &PeerId) {
		self.gossip_validator.validate(
			&mut crate::communication::tests::NoopContext,
			p,
			&vec![1, 2, 3],
		);
	}
}

// some random config (not really needed)
fn config() -> crate::Config {
	crate::Config {
		gossip_duration: std::time::Duration::from_millis(10),
		justification_period: 256,
		keystore: None,
		name: None,
		is_authority: true,
		observer_enabled: true,
	}
}

// dummy voter set state
fn voter_set_state() -> SharedVoterSetState<Block> {
	use crate::authorities::AuthoritySet;
	use crate::environment::VoterSetState;
	use finality_grandpa::round::State as RoundState;
	use sp_core::H256;

	let state = RoundState::genesis((H256::zero(), 0));
	let base = state.prevote_ghost.unwrap();
	let voters = AuthoritySet::genesis(Vec::new());
	let set_state = VoterSetState::live(
		0,
		&voters,
		base,
	);

	set_state.into()
}

<<<<<<< HEAD
fn make_test_network(executor: &impl futures::task::Spawn) -> (
=======
// needs to run in a tokio runtime.
pub(crate) fn make_test_network(executor: &impl futures::task::Spawn) -> (
>>>>>>> 3fc91c76
	impl Future<Output = Tester>,
	TestNetwork,
) {
	let (tx, rx) = mpsc::unbounded();
	let net = TestNetwork { sender: tx };

	#[derive(Clone)]
	struct Exit;

	impl futures::Future for Exit {
		type Output = ();

		fn poll(self: Pin<&mut Self>, _: &mut Context) -> Poll<()> {
			Poll::Pending
		}
	}

	let bridge = super::NetworkBridge::new(
		net.clone(),
		config(),
		voter_set_state(),
		executor,
	);

	(
		futures::future::ready(Tester {
			gossip_validator: bridge.validator.clone(),
			net_handle: bridge,
			events: rx,
		}),
		net,
	)
}

fn make_ids(keys: &[Ed25519Keyring]) -> AuthorityList {
	keys.iter()
		.map(|key| key.clone().public().into())
		.map(|id| (id, 1))
		.collect()
}

struct NoopContext;

impl sc_network_gossip::ValidatorContext<Block> for NoopContext {
	fn broadcast_topic(&mut self, _: Hash, _: bool) { }
	fn broadcast_message(&mut self, _: Hash, _: Vec<u8>, _: bool) { }
	fn send_message(&mut self, _: &sc_network::PeerId, _: Vec<u8>) { }
	fn send_topic(&mut self, _: &sc_network::PeerId, _: Hash, _: bool) { }
}

#[test]
fn good_commit_leads_to_relay() {
	let private = [Ed25519Keyring::Alice, Ed25519Keyring::Bob, Ed25519Keyring::Charlie];
	let public = make_ids(&private[..]);
	let voter_set = Arc::new(public.iter().cloned().collect::<VoterSet<AuthorityId>>());

	let round = 1;
	let set_id = 1;

	let commit = {
		let target_hash: Hash = [1; 32].into();
		let target_number = 500;

		let precommit = finality_grandpa::Precommit { target_hash: target_hash.clone(), target_number };
		let payload = super::localized_payload(
			round, set_id, &finality_grandpa::Message::Precommit(precommit.clone())
		);

		let mut precommits = Vec::new();
		let mut auth_data = Vec::new();

		for (i, key) in private.iter().enumerate() {
			precommits.push(precommit.clone());

			let signature = sp_finality_grandpa::AuthoritySignature::from(key.sign(&payload[..]));
			auth_data.push((signature, public[i].0.clone()))
		}

		finality_grandpa::CompactCommit {
			target_hash,
			target_number,
			precommits,
			auth_data,
		}
	};

	let encoded_commit = gossip::GossipMessage::<Block>::Commit(gossip::FullCommitMessage {
		round: Round(round),
		set_id: SetId(set_id),
		message: commit,
	}).encode();

	let id = sc_network::PeerId::random();
	let global_topic = super::global_topic::<Block>(set_id);

	let threads_pool = futures::executor::ThreadPool::new().unwrap();
	let test = make_test_network(&threads_pool).0
		.then(move |tester| {
			// register a peer.
			tester.gossip_validator.new_peer(&mut NoopContext, &id, sc_network::config::Roles::FULL);
			future::ready((tester, id))
		})
		.then(move |(tester, id)| {
			// start round, dispatch commit, and wait for broadcast.
			let (commits_in, _) = tester.net_handle.global_communication(SetId(1), voter_set, false);

			{
				let (action, ..) = tester.gossip_validator.do_validate(&id, &encoded_commit[..]);
				match action {
					gossip::Action::ProcessAndDiscard(t, _) => assert_eq!(t, global_topic),
					_ => panic!("wrong expected outcome from initial commit validation"),
				}
			}

			let commit_to_send = encoded_commit.clone();

			// asking for global communication will cause the test network
			// to send us an event asking us for a stream. use it to
			// send a message.
			let sender_id = id.clone();
			let send_message = tester.filter_network_events(move |event| match event {
				Event::EventStream(sender) => {
					// Add the sending peer and send the commit
					let _ = sender.unbounded_send(NetworkEvent::NotificationStreamOpened {
						remote: sender_id.clone(),
						engine_id: GRANDPA_ENGINE_ID,
						roles: Roles::FULL,
					});

					let _ = sender.unbounded_send(NetworkEvent::NotificationsReceived {
						remote: sender_id.clone(),
						messages: vec![(GRANDPA_ENGINE_ID, commit_to_send.clone().into())],
					});

					// Add a random peer which will be the recipient of this message
					let _ = sender.unbounded_send(NetworkEvent::NotificationStreamOpened {
						remote: sc_network::PeerId::random(),
						engine_id: GRANDPA_ENGINE_ID,
						roles: Roles::FULL,
					});

					true
				}
				_ => false,
			});

			// when the commit comes in, we'll tell the callback it was good.
			let handle_commit = commits_in.into_future()
				.map(|(item, _)| {
					match item.unwrap() {
						finality_grandpa::voter::CommunicationIn::Commit(_, _, mut callback) => {
							callback.run(finality_grandpa::voter::CommitProcessingOutcome::good());
						},
						_ => panic!("commit expected"),
					}
				});

			// once the message is sent and commit is "handled" we should have
			// a repropagation event coming from the network.
			future::join(send_message, handle_commit).then(move |(tester, ())| {
				tester.filter_network_events(move |event| match event {
					Event::WriteNotification(_, data) => {
						data == encoded_commit
					}
					_ => false,
				})
			})
				.map(|_| ())
		});

	futures::executor::block_on(test);
}

#[test]
fn bad_commit_leads_to_report() {
	env_logger::init();
	let private = [Ed25519Keyring::Alice, Ed25519Keyring::Bob, Ed25519Keyring::Charlie];
	let public = make_ids(&private[..]);
	let voter_set = Arc::new(public.iter().cloned().collect::<VoterSet<AuthorityId>>());

	let round = 1;
	let set_id = 1;

	let commit = {
		let target_hash: Hash = [1; 32].into();
		let target_number = 500;

		let precommit = finality_grandpa::Precommit { target_hash: target_hash.clone(), target_number };
		let payload = super::localized_payload(
			round, set_id, &finality_grandpa::Message::Precommit(precommit.clone())
		);

		let mut precommits = Vec::new();
		let mut auth_data = Vec::new();

		for (i, key) in private.iter().enumerate() {
			precommits.push(precommit.clone());

			let signature = sp_finality_grandpa::AuthoritySignature::from(key.sign(&payload[..]));
			auth_data.push((signature, public[i].0.clone()))
		}

		finality_grandpa::CompactCommit {
			target_hash,
			target_number,
			precommits,
			auth_data,
		}
	};

	let encoded_commit = gossip::GossipMessage::<Block>::Commit(gossip::FullCommitMessage {
		round: Round(round),
		set_id: SetId(set_id),
		message: commit,
	}).encode();

	let id = sc_network::PeerId::random();
	let global_topic = super::global_topic::<Block>(set_id);

	let threads_pool = futures::executor::ThreadPool::new().unwrap();
	let test = make_test_network(&threads_pool).0
		.map(move |tester| {
			// register a peer.
			tester.gossip_validator.new_peer(&mut NoopContext, &id, sc_network::config::Roles::FULL);
			(tester, id)
		})
		.then(move |(tester, id)| {
			// start round, dispatch commit, and wait for broadcast.
			let (commits_in, _) = tester.net_handle.global_communication(SetId(1), voter_set, false);

			{
				let (action, ..) = tester.gossip_validator.do_validate(&id, &encoded_commit[..]);
				match action {
					gossip::Action::ProcessAndDiscard(t, _) => assert_eq!(t, global_topic),
					_ => panic!("wrong expected outcome from initial commit validation"),
				}
			}

			let commit_to_send = encoded_commit.clone();

			// asking for global communication will cause the test network
			// to send us an event asking us for a stream. use it to
			// send a message.
			let sender_id = id.clone();
			let send_message = tester.filter_network_events(move |event| match event {
				Event::EventStream(sender) => {
					let _ = sender.unbounded_send(NetworkEvent::NotificationStreamOpened {
						remote: sender_id.clone(),
						engine_id: GRANDPA_ENGINE_ID,
						roles: Roles::FULL,
					});
					let _ = sender.unbounded_send(NetworkEvent::NotificationsReceived {
						remote: sender_id.clone(),
						messages: vec![(GRANDPA_ENGINE_ID, commit_to_send.clone().into())],
					});

					true
				}
				_ => false,
			});

			// when the commit comes in, we'll tell the callback it was good.
			let handle_commit = commits_in.into_future()
				.map(|(item, _)| {
					match item.unwrap() {
						finality_grandpa::voter::CommunicationIn::Commit(_, _, mut callback) => {
							callback.run(finality_grandpa::voter::CommitProcessingOutcome::bad());
						},
						_ => panic!("commit expected"),
					}
				});

			// once the message is sent and commit is "handled" we should have
			// a report event coming from the network.
			future::join(send_message, handle_commit).then(move |(tester, ())| {
				tester.filter_network_events(move |event| match event {
					Event::Report(who, cost_benefit) => {
						who == id && cost_benefit == super::cost::INVALID_COMMIT
					}
					_ => false,
				})
			})
				.map(|_| ())
		});

	futures::executor::block_on(test);
}

#[test]
fn peer_with_higher_view_leads_to_catch_up_request() {
	let id = sc_network::PeerId::random();

	let threads_pool = futures::executor::ThreadPool::new().unwrap();
	let (tester, mut net) = make_test_network(&threads_pool);
	let test = tester
		.map(move |tester| {
			// register a peer with authority role.
			tester.gossip_validator.new_peer(&mut NoopContext, &id, sc_network::config::Roles::AUTHORITY);
			((tester, id))
		})
		.then(move |(tester, id)| {
			// send neighbor message at round 10 and height 50
			let result = tester.gossip_validator.validate(
				&mut net,
				&id,
				&gossip::GossipMessage::<Block>::from(gossip::NeighborPacket {
					set_id: SetId(0),
					round: Round(10),
					commit_finalized_height: 50,
				}).encode(),
			);

			// neighbor packets are always discard
			match result {
				sc_network_gossip::ValidationResult::Discard => {},
				_ => panic!("wrong expected outcome from neighbor validation"),
			}

			// a catch up request should be sent to the peer for round - 1
			tester.filter_network_events(move |event| match event {
				Event::WriteNotification(peer, message) => {
					assert_eq!(
						peer,
						id,
					);

					assert_eq!(
						message,
						gossip::GossipMessage::<Block>::CatchUpRequest(
							gossip::CatchUpRequestMessage {
								set_id: SetId(0),
								round: Round(9),
							}
						).encode(),
					);

					true
				},
				_ => false,
			})
				.map(|_| ())
		});

	futures::executor::block_on(test);
}<|MERGE_RESOLUTION|>--- conflicted
+++ resolved
@@ -156,12 +156,9 @@
 	set_state.into()
 }
 
-<<<<<<< HEAD
-fn make_test_network(executor: &impl futures::task::Spawn) -> (
-=======
+
 // needs to run in a tokio runtime.
 pub(crate) fn make_test_network(executor: &impl futures::task::Spawn) -> (
->>>>>>> 3fc91c76
 	impl Future<Output = Tester>,
 	TestNetwork,
 ) {
