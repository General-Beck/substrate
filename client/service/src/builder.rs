--- conflicted
+++ resolved
@@ -71,12 +71,8 @@
 /// The order in which the `with_*` methods are called doesn't matter, as the correct binding of
 /// generics is done when you call `build`.
 ///
-<<<<<<< HEAD
-pub struct ServiceBuilder<TBl, TRtApi, TCfg, TGen, TCSExt, TCl, TFchr, TSc, TImpQu, TFprb, TFpp, TExPool, TRpc, Backend>
-=======
 pub struct ServiceBuilder<TBl, TRtApi, TGen, TCSExt, TCl, TFchr, TSc, TImpQu, TFprb, TFpp,
-	TNetP, TExPool, TRpc, Backend>
->>>>>>> 53008ba4
+	TExPool, TRpc, Backend>
 {
 	config: Configuration<TGen, TCSExt>,
 	pub (crate) client: Arc<TCl>,
@@ -227,11 +223,7 @@
 	Ok((client, backend, keystore))
 }
 
-<<<<<<< HEAD
-impl<TCfg, TGen, TCSExt> ServiceBuilder<(), (), TCfg, TGen, TCSExt, (), (), (), (), (), (), (), (), ()>
-=======
-impl<TGen, TCSExt> ServiceBuilder<(), (), TGen, TCSExt, (), (), (), (), (), (), (), (), (), ()>
->>>>>>> 53008ba4
+impl<TGen, TCSExt> ServiceBuilder<(), (), TGen, TCSExt, (), (), (), (), (), (), (), (), ()>
 where TGen: RuntimeGenesis, TCSExt: Extension {
 	/// Start the service builder with a configuration.
 	pub fn new_full<TBl: BlockT, TRtApi, TExecDisp: NativeExecutionDispatch + 'static>(
@@ -356,15 +348,9 @@
 	}
 }
 
-<<<<<<< HEAD
-impl<TBl, TRtApi, TCfg, TGen, TCSExt, TCl, TFchr, TSc, TImpQu, TFprb, TFpp, TExPool, TRpc, Backend>
-	ServiceBuilder<TBl, TRtApi, TCfg, TGen, TCSExt, TCl, TFchr, TSc, TImpQu, TFprb, TFpp,
-		TExPool, TRpc, Backend> {
-=======
-impl<TBl, TRtApi, TGen, TCSExt, TCl, TFchr, TSc, TImpQu, TFprb, TFpp, TNetP, TExPool, TRpc, Backend>
+impl<TBl, TRtApi, TGen, TCSExt, TCl, TFchr, TSc, TImpQu, TFprb, TFpp, TExPool, TRpc, Backend>
 	ServiceBuilder<TBl, TRtApi, TGen, TCSExt, TCl, TFchr, TSc, TImpQu, TFprb, TFpp,
-		TNetP, TExPool, TRpc, Backend> {
->>>>>>> 53008ba4
+	 	TExPool, TRpc, Backend> {
 
 	/// Returns a reference to the client that was stored in this builder.
 	pub fn client(&self) -> &Arc<TCl> {
@@ -387,13 +373,8 @@
 		select_chain_builder: impl FnOnce(
 			&Configuration<TGen, TCSExt>, &Arc<Backend>
 		) -> Result<Option<USc>, Error>
-<<<<<<< HEAD
-	) -> Result<ServiceBuilder<TBl, TRtApi, TCfg, TGen, TCSExt, TCl, TFchr, USc, TImpQu, TFprb, TFpp,
+	) -> Result<ServiceBuilder<TBl, TRtApi, TGen, TCSExt, TCl, TFchr, USc, TImpQu, TFprb, TFpp,
 		TExPool, TRpc, Backend>, Error> {
-=======
-	) -> Result<ServiceBuilder<TBl, TRtApi, TGen, TCSExt, TCl, TFchr, USc, TImpQu, TFprb, TFpp,
-		TNetP, TExPool, TRpc, Backend>, Error> {
->>>>>>> 53008ba4
 		let select_chain = select_chain_builder(&self.config, &self.backend)?;
 
 		Ok(ServiceBuilder {
@@ -416,15 +397,9 @@
 	/// Defines which head-of-chain strategy to use.
 	pub fn with_select_chain<USc>(
 		self,
-<<<<<<< HEAD
-		builder: impl FnOnce(&Configuration<TCfg, TGen, TCSExt>, &Arc<Backend>) -> Result<USc, Error>
-	) -> Result<ServiceBuilder<TBl, TRtApi, TCfg, TGen, TCSExt, TCl, TFchr, USc, TImpQu, TFprb, TFpp,
-		TExPool, TRpc, Backend>, Error> {
-=======
 		builder: impl FnOnce(&Configuration<TGen, TCSExt>, &Arc<Backend>) -> Result<USc, Error>
 	) -> Result<ServiceBuilder<TBl, TRtApi, TGen, TCSExt, TCl, TFchr, USc, TImpQu, TFprb, TFpp,
-		TNetP, TExPool, TRpc, Backend>, Error> {
->>>>>>> 53008ba4
+		TExPool, TRpc, Backend>, Error> {
 		self.with_opt_select_chain(|cfg, b| builder(cfg, b).map(Option::Some))
 	}
 
@@ -433,13 +408,8 @@
 		self,
 		builder: impl FnOnce(&Configuration<TGen, TCSExt>, Arc<TCl>, Option<TSc>, Arc<TExPool>)
 			-> Result<UImpQu, Error>
-<<<<<<< HEAD
-	) -> Result<ServiceBuilder<TBl, TRtApi, TCfg, TGen, TCSExt, TCl, TFchr, TSc, UImpQu, TFprb, TFpp,
+	) -> Result<ServiceBuilder<TBl, TRtApi, TGen, TCSExt, TCl, TFchr, TSc, UImpQu, TFprb, TFpp,
 			TExPool, TRpc, Backend>, Error>
-=======
-	) -> Result<ServiceBuilder<TBl, TRtApi, TGen, TCSExt, TCl, TFchr, TSc, UImpQu, TFprb, TFpp,
-			TNetP, TExPool, TRpc, Backend>, Error>
->>>>>>> 53008ba4
 	where TSc: Clone {
 		let import_queue = builder(
 			&self.config,
@@ -458,36 +428,6 @@
 			import_queue,
 			finality_proof_request_builder: self.finality_proof_request_builder,
 			finality_proof_provider: self.finality_proof_provider,
-<<<<<<< HEAD
-=======
-			network_protocol: self.network_protocol,
-			transaction_pool: self.transaction_pool,
-			rpc_extensions: self.rpc_extensions,
-			remote_backend: self.remote_backend,
-			marker: self.marker,
-		})
-	}
-
-	/// Defines which network specialization protocol to use.
-	pub fn with_network_protocol<UNetP>(
-		self,
-		network_protocol_builder: impl FnOnce(&Configuration<TGen, TCSExt>) -> Result<UNetP, Error>
-	) -> Result<ServiceBuilder<TBl, TRtApi, TGen, TCSExt, TCl, TFchr, TSc, TImpQu, TFprb, TFpp,
-		UNetP, TExPool, TRpc, Backend>, Error> {
-		let network_protocol = network_protocol_builder(&self.config)?;
-
-		Ok(ServiceBuilder {
-			config: self.config,
-			client: self.client,
-			backend: self.backend,
-			keystore: self.keystore,
-			fetcher: self.fetcher,
-			select_chain: self.select_chain,
-			import_queue: self.import_queue,
-			finality_proof_request_builder: self.finality_proof_request_builder,
-			finality_proof_provider: self.finality_proof_provider,
-			network_protocol,
->>>>>>> 53008ba4
 			transaction_pool: self.transaction_pool,
 			rpc_extensions: self.rpc_extensions,
 			remote_backend: self.remote_backend,
@@ -566,13 +506,8 @@
 			Option<TSc>,
 			Arc<TExPool>,
 		) -> Result<(UImpQu, Option<UFprb>), Error>
-<<<<<<< HEAD
-	) -> Result<ServiceBuilder<TBl, TRtApi, TCfg, TGen, TCSExt, TCl, TFchr, TSc, UImpQu, UFprb, TFpp,
+	) -> Result<ServiceBuilder<TBl, TRtApi, TGen, TCSExt, TCl, TFchr, TSc, UImpQu, UFprb, TFpp,
 		TExPool, TRpc, Backend>, Error>
-=======
-	) -> Result<ServiceBuilder<TBl, TRtApi, TGen, TCSExt, TCl, TFchr, TSc, UImpQu, UFprb, TFpp,
-		TNetP, TExPool, TRpc, Backend>, Error>
->>>>>>> 53008ba4
 	where TSc: Clone, TFchr: Clone {
 		let (import_queue, fprb) = builder(
 			&self.config,
@@ -611,13 +546,8 @@
 			Option<TSc>,
 			Arc<TExPool>,
 		) -> Result<(UImpQu, UFprb), Error>
-<<<<<<< HEAD
-	) -> Result<ServiceBuilder<TBl, TRtApi, TCfg, TGen, TCSExt, TCl, TFchr, TSc, UImpQu, UFprb, TFpp,
+	) -> Result<ServiceBuilder<TBl, TRtApi, TGen, TCSExt, TCl, TFchr, TSc, UImpQu, UFprb, TFpp,
 			TExPool, TRpc, Backend>, Error>
-=======
-	) -> Result<ServiceBuilder<TBl, TRtApi, TGen, TCSExt, TCl, TFchr, TSc, UImpQu, UFprb, TFpp,
-			TNetP, TExPool, TRpc, Backend>, Error>
->>>>>>> 53008ba4
 	where TSc: Clone, TFchr: Clone {
 		self.with_import_queue_and_opt_fprb(|cfg, cl, b, f, sc, tx|
 			builder(cfg, cl, b, f, sc, tx)
@@ -633,13 +563,8 @@
 			Arc<TCl>,
 			Option<TFchr>,
 		) -> Result<UExPool, Error>
-<<<<<<< HEAD
-	) -> Result<ServiceBuilder<TBl, TRtApi, TCfg, TGen, TCSExt, TCl, TFchr, TSc, TImpQu, TFprb, TFpp,
+	) -> Result<ServiceBuilder<TBl, TRtApi, TGen, TCSExt, TCl, TFchr, TSc, TImpQu, TFprb, TFpp,
 		UExPool, TRpc, Backend>, Error>
-=======
-	) -> Result<ServiceBuilder<TBl, TRtApi, TGen, TCSExt, TCl, TFchr, TSc, TImpQu, TFprb, TFpp,
-		TNetP, UExPool, TRpc, Backend>, Error>
->>>>>>> 53008ba4
 	where TSc: Clone, TFchr: Clone {
 		let transaction_pool = transaction_pool_builder(
 			self.config.transaction_pool.clone(),
@@ -674,13 +599,8 @@
 			Option<TFchr>,
 			Option<Arc<dyn RemoteBlockchain<TBl>>>,
 		) -> Result<URpc, Error>,
-<<<<<<< HEAD
-	) -> Result<ServiceBuilder<TBl, TRtApi, TCfg, TGen, TCSExt, TCl, TFchr, TSc, TImpQu, TFprb, TFpp,
+	) -> Result<ServiceBuilder<TBl, TRtApi, TGen, TCSExt, TCl, TFchr, TSc, TImpQu, TFprb, TFpp,
 		TExPool, URpc, Backend>, Error>
-=======
-	) -> Result<ServiceBuilder<TBl, TRtApi, TGen, TCSExt, TCl, TFchr, TSc, TImpQu, TFprb, TFpp,
-		TNetP, TExPool, URpc, Backend>, Error>
->>>>>>> 53008ba4
 	where TSc: Clone, TFchr: Clone {
 		let rpc_extensions = rpc_ext_builder(
 			self.client.clone(),
@@ -742,11 +662,7 @@
 	) -> Pin<Box<dyn Future<Output = Result<(), Error>> + Send>>;
 }
 
-<<<<<<< HEAD
-impl<TBl, TRtApi, TCfg, TGen, TCSExt, TBackend, TExec, TSc, TImpQu, TExPool, TRpc>
-=======
-impl<TBl, TRtApi, TGen, TCSExt, TBackend, TExec, TSc, TImpQu, TNetP, TExPool, TRpc>
->>>>>>> 53008ba4
+impl<TBl, TRtApi, TGen, TCSExt, TBackend, TExec, TSc, TImpQu, TExPool, TRpc>
 ServiceBuilder<
 	TBl,
 	TRtApi,
@@ -778,14 +694,7 @@
 	TExec: 'static + sc_client::CallExecutor<TBl> + Send + Sync + Clone,
 	TSc: Clone,
 	TImpQu: 'static + ImportQueue<TBl>,
-<<<<<<< HEAD
-	TExPool: 'static
-		+ TransactionPool<Block=TBl, Hash = <TBl as BlockT>::Hash>
-		+ TransactionPoolMaintainer<Block=TBl, Hash = <TBl as BlockT>::Hash>,
-=======
-	TNetP: NetworkSpecialization<TBl>,
 	TExPool: MaintainedTransactionPool<Block=TBl, Hash = <TBl as BlockT>::Hash> + 'static,
->>>>>>> 53008ba4
 	TRpc: sc_rpc::RpcExtension<sc_rpc::Metadata> + Clone,
 {
 
